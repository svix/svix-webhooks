[package]
name = "svix"
<<<<<<< HEAD
version = "0.72.0"
=======
version = "0.75.0"
>>>>>>> e36c383f
authors = ["Svix Inc. <oss@svix.com>"]
edition = "2021"
description="Rust library for interacting with the Svix API and verifying webhook signatures."
homepage="https://www.svix.com"
repository="https://github.com/svix/svix-webhooks"
readme="../README.md"
license="MIT"
keywords=["svix", "webhooks", "diahook"]
categories = ["development-tools", "asynchronous", "network-programming", "web-programming"]

# See more keys and their definitions at https://doc.rust-lang.org/cargo/reference/manifest.html

[dependencies]
hmac-sha256 = "1"
base64 = "0.13"
time = "0.3"
thiserror = ">1.0.30"
http = "0.2"

# API stuff
serde = "^1.0"
serde_derive = "^1.0"
serde_json = "^1.0"
url = "^2.2"
reqwest = { version = "^0.11", features = ["json", "multipart", "default-tls"], default-features = false }
<|MERGE_RESOLUTION|>--- conflicted
+++ resolved
@@ -1,10 +1,6 @@
 [package]
 name = "svix"
-<<<<<<< HEAD
-version = "0.72.0"
-=======
 version = "0.75.0"
->>>>>>> e36c383f
 authors = ["Svix Inc. <oss@svix.com>"]
 edition = "2021"
 description="Rust library for interacting with the Svix API and verifying webhook signatures."
