--- conflicted
+++ resolved
@@ -317,60 +317,32 @@
     mut queue_rx: TaskQueueConsumer,
 ) -> Result<()> {
     loop {
-<<<<<<< HEAD
-        let pool = pool.clone();
-        match queue_rx.receive().await {
-            Ok(delivery) => {
-                let queue_task = delivery.task.clone();
-                let queue_tx = queue_tx.clone();
-                let cfg = cfg.clone();
-                let cache = cache.clone();
-
-                tokio::spawn(async move {
-                    if let Err(err) =
-                        process_task(cfg.clone(), &pool, cache.clone(), &queue_tx, queue_task).await
-                    {
-                        tracing::error!("Error executing task: {}", err);
-                        queue_tx
-                            .nack(delivery)
-                            .await
-                            .expect("Error sending 'nack' to Redis after task execution error");
-                    } else {
-                        queue_tx
-                            .ack(delivery)
-                            .await
-                            .expect("Error sending 'ack' to Redis after successful task execution");
-                    }
-                });
-=======
         match queue_rx.receive_all().await {
             Ok(batch) => {
                 for delivery in batch {
+                    let cfg = cfg.clone();
                     let pool = pool.clone();
-                    let queue_task = delivery.task.clone();
+                    let cache = cache.clone();
                     let queue_tx = queue_tx.clone();
-                    let cfg = cfg.clone();
-                    match queue_task {
-                        QueueTask::MessageV1(msg) => {
-                            let cache = cache.clone();
-                            tokio::spawn(async move {
-                                if let Err(err) = dispatch(cfg, &pool, cache, &queue_tx, msg).await
-                                {
-                                    tracing::error!("Error executing task: {}", err);
-                                    queue_tx.nack(delivery).await.expect(
-                                        "Error sending 'nack' to Redis after task execution error",
-                                    );
-                                } else {
-                                    // No unwrap
-                                    queue_tx.ack(delivery).await.expect(
-                                    "Error sending 'ack' to Redis after successful task execution",
-                                );
-                                }
-                            });
+                    let queue_task = delivery.task.clone();                  
+                    
+                    tokio::spawn(async move {
+                        if let Err(err) =
+                            process_task(cfg.clone(), &pool, cache.clone(), &queue_tx, queue_task).await
+                        {
+                            tracing::error!("Error executing task: {}", err);
+                            queue_tx
+                                .nack(delivery)
+                                .await
+                                .expect("Error sending 'nack' to Redis after task execution error");
+                        } else {
+                            queue_tx
+                                .ack(delivery)
+                                .await
+                                .expect("Error sending 'ack' to Redis after successful task execution");
                         }
-                    };
+                    });
                 }
->>>>>>> 43972a7a
             }
             Err(err) => {
                 tracing::error!("Error receiving task: {}", err);
