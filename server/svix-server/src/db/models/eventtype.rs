--- conflicted
+++ resolved
@@ -1,16 +1,12 @@
 // SPDX-FileCopyrightText: © 2022 Svix Authors
 // SPDX-License-Identifier: MIT
 
-<<<<<<< HEAD
-use crate::core::types::{BaseId, EventTypeId, EventTypeName, OrganizationId, RetrySchedule};
-=======
+use crate::{
+    core::types::{BaseId, EventTypeId, EventTypeName, OrganizationId, RetrySchedule},
+    json_wrapper,
+};
 use std::collections::HashMap;
 
-use crate::{
-    core::types::{BaseId, EventTypeId, EventTypeName, OrganizationId},
-    json_wrapper,
-};
->>>>>>> efbc4720
 use chrono::Utc;
 use jsonschema::{Draft, JSONSchema};
 use sea_orm::entity::prelude::*;
