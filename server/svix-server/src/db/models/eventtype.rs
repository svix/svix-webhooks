// SPDX-FileCopyrightText: © 2022 Svix Authors
// SPDX-License-Identifier: MIT

use crate::{
<<<<<<< HEAD
    core::types::{BaseId, EventTypeId, EventTypeName, OrganizationId, RetrySchedule},
=======
    core::types::{
        BaseId, EventTypeId, EventTypeName, FeatureFlag, FeatureFlagSet, OrganizationId,
    },
>>>>>>> e36c383f
    json_wrapper,
};
use std::collections::HashMap;

use chrono::Utc;
use jsonschema::{Draft, JSONSchema};
use schemars::JsonSchema;
use sea_orm::entity::prelude::*;
use sea_orm::ActiveValue::Set;
use serde::{Deserialize, Serialize};

#[derive(Clone, Debug, PartialEq, Eq, DeriveEntityModel)]
#[sea_orm(table_name = "eventtype")]
pub struct Model {
    pub created_at: DateTimeWithTimeZone,
    pub updated_at: DateTimeWithTimeZone,
    #[sea_orm(primary_key, auto_increment = false)]
    pub id: EventTypeId,
    pub org_id: OrganizationId,
    pub description: String,
    pub deleted: bool,
    pub schemas: Option<Schema>,
    pub name: EventTypeName,
<<<<<<< HEAD
    pub retry_schedule: Option<RetrySchedule>,
=======
    pub feature_flag: Option<FeatureFlag>,
>>>>>>> e36c383f
}

#[derive(Copy, Clone, Debug, EnumIter)]
pub enum Relation {}

impl RelationTrait for Relation {
    fn def(&self) -> RelationDef {
        panic!("No RelationDef")
    }
}

impl ActiveModelBehavior for ActiveModel {
    fn new() -> Self {
        let timestamp = Utc::now();
        Self {
            id: Set(EventTypeId::new(timestamp.into(), None)),
            created_at: Set(timestamp.into()),
            updated_at: Set(timestamp.into()),
            deleted: Set(false),
            ..ActiveModelTrait::default()
        }
    }

    fn before_save(mut self, _insert: bool) -> Result<Self, DbErr> {
        self.updated_at = Set(Utc::now().into());
        Ok(self)
    }
}

impl Entity {
    pub fn secure_find(org_id: OrganizationId) -> Select<Entity> {
        Self::find().filter(Column::OrgId.eq(org_id))
    }

    pub fn secure_find_by_name(org_id: OrganizationId, name: EventTypeName) -> Select<Entity> {
        Self::secure_find(org_id).filter(Column::Name.eq(name))
    }

    pub fn filter_feature_flags(query: Select<Self>, flags: FeatureFlagSet) -> Select<Self> {
        query.filter(
            sea_orm::Condition::any()
                .add(Column::FeatureFlag.is_in(flags.into_iter()))
                .add(Column::FeatureFlag.is_null()),
        )
    }
}

#[derive(Clone, Debug, PartialEq, Eq, Serialize, Default, JsonSchema)]
pub struct Schema(HashMap<String, Json>);
json_wrapper!(Schema);

impl<'de> Deserialize<'de> for Schema {
    fn deserialize<D>(deserializer: D) -> Result<Self, D::Error>
    where
        D: serde::Deserializer<'de>,
    {
        let inner: HashMap<String, Json> = Deserialize::deserialize(deserializer)?;

        // JSONSchema doesn't implement (De)Serialize, so we have to
        // manually enforce the values are valid JSON schemas

        let mut opts = JSONSchema::options();
        opts.with_draft(Draft::Draft7);

        if let Some(error) = inner
            .values()
            .filter_map(|schema| opts.compile(schema).err())
            .next()
        {
            return Err(serde::de::Error::custom(error));
        }

        Ok(Self(inner))
    }
}<|MERGE_RESOLUTION|>--- conflicted
+++ resolved
@@ -2,13 +2,10 @@
 // SPDX-License-Identifier: MIT
 
 use crate::{
-<<<<<<< HEAD
-    core::types::{BaseId, EventTypeId, EventTypeName, OrganizationId, RetrySchedule},
-=======
     core::types::{
         BaseId, EventTypeId, EventTypeName, FeatureFlag, FeatureFlagSet, OrganizationId,
+        RetrySchedule,
     },
->>>>>>> e36c383f
     json_wrapper,
 };
 use std::collections::HashMap;
@@ -32,11 +29,8 @@
     pub deleted: bool,
     pub schemas: Option<Schema>,
     pub name: EventTypeName,
-<<<<<<< HEAD
     pub retry_schedule: Option<RetrySchedule>,
-=======
     pub feature_flag: Option<FeatureFlag>,
->>>>>>> e36c383f
 }
 
 #[derive(Copy, Clone, Debug, EnumIter)]
